--- conflicted
+++ resolved
@@ -1,7 +1,6 @@
 """Test the Aseko Decoder."""
 
 from datetime import time
-from tkinter import NO
 
 import pytest
 
@@ -227,13 +226,13 @@
     """Test decoding data with corrupted timestamp should fallback to server timestamp."""
 
     data = bytearray.fromhex(
-        "0691ffff0d0105ffffffffff000002d002bfffff02bfff01bc00ffffaa0000080000000000ff0173"
+        "0691ffff0d01050e01010101000002d002bfffff02bfff01bc00ffffaa0000080000000000ff0173"
         "0691ffff0d0305ffffffffff484608ffffffffffffffffff02d100ffffffffffffffffffffffff97"
         "0691ffff0d0205ffffffffff0007003cffff003cffff010181ff012c0102581e28ffffffff0048cd"
     )
 
     device = AsekoDecoder.decode(bytes(data))
-    assert device.type == AsekoDeviceType.SALT
+    assert device.device_type == AsekoDeviceType.SALT
     assert device.timestamp is not None
     assert device.timestamp.year != 2005
 
@@ -248,10 +247,7 @@
     )
 
     device = AsekoDecoder.decode(bytes(data))
-<<<<<<< HEAD
     assert device.device_type == AsekoDeviceType.NET
-=======
-    assert device.type == AsekoDeviceType.NET
     assert device.timestamp is not None
 
 
@@ -269,7 +265,6 @@
         pytest.fail("Expected ValueError for unknown unit type")
     except ValueError:
         pass
->>>>>>> 13284c74
 
 
 def test_decode_issue_17() -> None:
@@ -418,8 +413,6 @@
 def test_decode_pump_types() -> None:
     """Test decoding of different pump types."""
 
-    from custom_components.aseko_local.aseko_data import AsekoPumpType
-
     data = _make_base_bytes()
 
     # Test: Chlor pump running
